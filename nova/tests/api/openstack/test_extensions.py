--- conflicted
+++ resolved
@@ -96,14 +96,9 @@
         data = json.loads(response.body)
         names = [x['name'] for x in data['extensions']]
         names.sort()
-<<<<<<< HEAD
         self.assertEqual(names, ["DriveTypes", "FlavorExtraSpecs",
-            "Floating_ips", "Fox In Socks", "Hosts", "Multinic", "VSAs",
-            "Volumes"])
-=======
-        self.assertEqual(names, ["FlavorExtraSpecs", "Floating_ips",
-            "Fox In Socks", "Hosts", "Keypairs", "Multinic", "Volumes"])
->>>>>>> fe0bde67
+            "Floating_ips", "Fox In Socks", "Hosts", "Keypairs", "Multinic",
+            "VSAs", "Volumes"])
 
         # Make sure that at least Fox in Sox is correct.
         (fox_ext,) = [
@@ -150,11 +145,7 @@
 
         # Make sure we have all the extensions.
         exts = root.findall('{0}extension'.format(NS))
-<<<<<<< HEAD
-        self.assertEqual(len(exts), 8)
-=======
-        self.assertEqual(len(exts), 7)
->>>>>>> fe0bde67
+        self.assertEqual(len(exts), 9)
 
         # Make sure that at least Fox in Sox is correct.
         (fox_ext,) = [x for x in exts if x.get('alias') == 'FOXNSOX']
