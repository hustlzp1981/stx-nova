# vim: tabstop=4 shiftwidth=4 softtabstop=4

# Copyright 2010 OpenStack, LLC
# All Rights Reserved.
#
#    Licensed under the Apache License, Version 2.0 (the "License"); you may
#    not use this file except in compliance with the License. You may obtain
#    a copy of the License at
#
#         http://www.apache.org/licenses/LICENSE-2.0
#
#    Unless required by applicable law or agreed to in writing, software
#    distributed under the License is distributed on an "AS IS" BASIS, WITHOUT
#    WARRANTIES OR CONDITIONS OF ANY KIND, either express or implied. See the
#    License for the specific language governing permissions and limitations
#    under the License.

"""Stubouts, mocks and fixtures for the test suite"""

import time

from nova import db
from nova import test
from nova import utils


def stub_out_db_instance_api(stubs):
    """ Stubs out the db API for creating Instances """

    INSTANCE_TYPES = {
        'm1.tiny': dict(memory_mb=512, vcpus=1, local_gb=0, flavorid=1),
        'm1.small': dict(memory_mb=2048, vcpus=1, local_gb=20, flavorid=2),
        'm1.medium':
            dict(memory_mb=4096, vcpus=2, local_gb=40, flavorid=3),
        'm1.large': dict(memory_mb=8192, vcpus=4, local_gb=80, flavorid=4),
        'm1.xlarge':
            dict(memory_mb=16384, vcpus=8, local_gb=160, flavorid=5)}

    class FakeModel(object):
        """ Stubs out for model """
        def __init__(self, values):
            self.values = values

        def __getattr__(self, name):
            return self.values[name]

        def __getitem__(self, key):
            if key in self.values:
                return self.values[key]
            else:
                raise NotImplementedError()

    def fake_instance_type_get_all(context, inactive=0):
        return INSTANCE_TYPES

    def fake_instance_type_get_by_name(context, name):
        return INSTANCE_TYPES[name]

    def fake_instance_create(values):
        """ Stubs out the db.instance_create method """

        type_data = INSTANCE_TYPES[values['instance_type']]

        base_options = {
            'name': values['name'],
            'id': values['id'],
            'reservation_id': utils.generate_uid('r'),
            'image_id': values['image_id'],
            'kernel_id': values['kernel_id'],
            'ramdisk_id': values['ramdisk_id'],
            'state_description': 'scheduling',
            'user_id': values['user_id'],
            'project_id': values['project_id'],
            'launch_time': time.strftime('%Y-%m-%dT%H:%M:%SZ', time.gmtime()),
            'instance_type': values['instance_type'],
            'memory_mb': type_data['memory_mb'],
            'mac_address': values['mac_address'],
            'vcpus': type_data['vcpus'],
            'local_gb': type_data['local_gb'],
<<<<<<< HEAD
            'os_type': values['os_type'],
            }
=======
            'os_type': values['os_type']}

>>>>>>> 568528bb
        return FakeModel(base_options)

    def fake_network_get_by_instance(context, instance_id):
        fields = {
            'bridge': 'xenbr0',
            }
        return FakeModel(fields)

    stubs.Set(db, 'instance_create', fake_instance_create)
    stubs.Set(db, 'network_get_by_instance', fake_network_get_by_instance)
    stubs.Set(db, 'instance_type_get_all', fake_instance_type_get_all)
    stubs.Set(db, 'instance_type_get_by_name', fake_instance_type_get_by_name)<|MERGE_RESOLUTION|>--- conflicted
+++ resolved
@@ -77,13 +77,8 @@
             'mac_address': values['mac_address'],
             'vcpus': type_data['vcpus'],
             'local_gb': type_data['local_gb'],
-<<<<<<< HEAD
-            'os_type': values['os_type'],
-            }
-=======
             'os_type': values['os_type']}
 
->>>>>>> 568528bb
         return FakeModel(base_options)
 
     def fake_network_get_by_instance(context, instance_id):
