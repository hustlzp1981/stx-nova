--- conflicted
+++ resolved
@@ -525,24 +525,7 @@
     @classmethod
     def _lookup_image_glance(cls, session, vdi_ref):
         LOG.debug(_("Looking up vdi %s for PV kernel"), vdi_ref)
-<<<<<<< HEAD
-
-        def is_vdi_pv(dev):
-            LOG.debug(_("Running pygrub against %s"), dev)
-            # TODO(sirp): use subprocess here
-            output = os.popen('pygrub -qn /dev/%s' % dev)
-            for line in output.readlines():
-                #try to find kernel string
-                m = re.search('(?<=kernel:)/.*(?:>)', line)
-                if m and m.group(0).find('xen') != -1:
-                    LOG.debug(_("Found Xen kernel %s") % m.group(0))
-                    return True
-            LOG.debug(_("No Xen kernel found.  Booting HVM."))
-            return False
-        return with_vdi_attached_here(session, vdi_ref, True, is_vdi_pv)
-=======
         return with_vdi_attached_here(session, vdi_ref, True, _is_vdi_pv)
->>>>>>> 645bc7a7
 
     @classmethod
     def lookup(cls, session, i):
@@ -867,9 +850,6 @@
     return session.get_xenapi().VM.get_by_uuid(get_this_vm_uuid())
 
 
-<<<<<<< HEAD
-def _stream_disk(dev, image_type, virtual_size, image_file):
-=======
 def _is_vdi_pv(dev):
     LOG.debug(_("Running pygrub against %s"), dev)
     output = os.popen('pygrub -qn /dev/%s' % dev)
@@ -883,8 +863,7 @@
     return False
 
 
-def _stream_disk(dev, type, virtual_size, image_file):
->>>>>>> 645bc7a7
+def _stream_disk(dev, image_type, virtual_size, image_file):
     offset = 0
     if image_type == ImageType.DISK:
         offset = MBR_SIZE_BYTES
