--- conflicted
+++ resolved
@@ -29,12 +29,8 @@
 from nova.db.sqlalchemy.session import get_session
 from sqlalchemy import or_
 from sqlalchemy.exc import IntegrityError
-<<<<<<< HEAD
 from sqlalchemy.orm import joinedload_all
 from sqlalchemy.orm.exc import NoResultFound
-=======
-from sqlalchemy.orm import joinedload, joinedload_all
->>>>>>> f0db8b74
 from sqlalchemy.sql import exists, func
 
 FLAGS = flags.FLAGS
@@ -466,22 +462,9 @@
         fixed_ip_ref.instance = None
         fixed_ip_ref.save(session=session)
 
-
 @require_admin_context
 def fixed_ip_disassociate_all_by_timeout(_context, host, time):
     session = get_session()
-<<<<<<< HEAD
-    with session.begin():
-        try:
-            return session.query(models.FixedIp
-                         ).options(joinedload_all('instance')
-                         ).filter_by(address=address
-                         ).filter_by(deleted=False
-                         ).one()
-        except NoResultFound:
-            new_exc = exception.NotFound("No model for address %s" % address)
-            raise new_exc.__class__, new_exc, sys.exc_info()[2]
-=======
     # NOTE(vish): The nested select is because sqlite doesn't support
     #             JOINs in UPDATEs.
     result = session.execute('UPDATE fixed_ips SET instance_id = NULL, '
@@ -508,7 +491,6 @@
                    ).first()
     if not result:
         raise exception.NotFound('No floating ip for address %s' % address)
->>>>>>> f0db8b74
 
     if is_user_context(context):
         authorize_project_context(context, result.instance.project_id)
@@ -681,14 +663,9 @@
 def instance_internal_id_exists(context, internal_id, session=None):
     if not session:
         session = get_session()
-<<<<<<< HEAD
-    return session.query(exists().where
-		(models.Instance.internal_id==internal_id)).one()[0]
-=======
     return session.query(
             exists().where(models.Instance.internal_id==internal_id)
            ).one()[0]
->>>>>>> f0db8b74
 
 
 @require_context
